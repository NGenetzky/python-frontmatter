#!/usr/bin/env python
from __future__ import unicode_literals
from __future__ import print_function

import codecs
import doctest
import glob
import json
import sys
import unittest

import six

import frontmatter

try:
    import pyaml
except ImportError:
    pyaml = None
try:
    import toml
except ImportError:
    toml = None


class FrontmatterTest(unittest.TestCase):
    """
    Tests for parsing various kinds of content and metadata
    """
    maxDiff = None

    def test_all_the_tests(self):
        "Sanity check that everything in the tests folder loads without errors"
        for filename in glob.glob('tests/*'):
            frontmatter.load(filename)

    def test_with_markdown_content(self):
        "Parse frontmatter and only the frontmatter"
        post = frontmatter.load('tests/hello-markdown.markdown')

        metadata = {'author': 'bob', 'something': 'else', 'test': 'tester'}
        for k, v in metadata.items():
            self.assertEqual(post[k], v)

    def test_unicode_post(self):
        "Ensure unicode is parsed correctly"
        chinese = frontmatter.load('tests/chinese.txt')

        self.assertTrue(isinstance(chinese.content, six.text_type))

        # this shouldn't work as ascii, because it's Hanzi
        self.assertRaises(UnicodeEncodeError, chinese.content.encode, 'ascii')

    def test_no_frontmatter(self):
        "This is not a zen exercise."
        post = frontmatter.load('tests/no-frontmatter.txt')
        with codecs.open('tests/no-frontmatter.txt', 'r', 'utf-8') as f:
            content = f.read().strip()

        self.assertEqual(post.metadata, {})
        self.assertEqual(post.content, content)

    def test_empty_frontmatter(self):
        "Frontmatter, but no metadata"
        post = frontmatter.load('tests/empty-frontmatter.txt')
        content = six.text_type("I have frontmatter but no metadata.")

        self.assertEqual(post.metadata, {})
        self.assertEqual(post.content, content)

    def test_to_dict(self):
        "Dump a post as a dict, for serializing"
        post = frontmatter.load('tests/network-diagrams.markdown')
        post_dict = post.to_dict()

        for k, v in post.metadata.items():
            self.assertEqual(post_dict[k], v)

        self.assertEqual(post_dict['content'], post.content)

    def test_to_string(self):
        "Calling str(post) returns post.content"
        post = frontmatter.load('tests/hello-world.markdown')

        # test unicode and bytes
        text = "Well, hello there, world."
        self.assertEqual(six.text_type(post), text)
        self.assertEqual(six.binary_type(post), text.encode('utf-8'))

    def test_pretty_dumping(self):
        "Use pyaml to dump nicer"
        # pyaml only runs on 2.7 and above
        if sys.version_info > (2, 6) and pyaml is not None:

            with codecs.open('tests/unpretty.md', 'r', 'utf-8') as f:
                data = f.read()

            post = frontmatter.load('tests/unpretty.md')
            yaml = pyaml.dump(post.metadata)

            # the unsafe dumper gives you nicer output, for times you want that
            dump = frontmatter.dumps(post, Dumper=pyaml.UnsafePrettyYAMLDumper)

            self.assertEqual(dump, data)
            self.assertTrue(yaml in dump)

<<<<<<< HEAD
    def test_with_crlf_string(self):
        import codecs
        markdown_bytes = b'---\r\ntitle: "my title"\r\ncontent_type: "post"\r\npublished: no\r\n---\r\n\r\nwrite your content in markdown here'
        loaded = frontmatter.loads(codecs.decode(markdown_bytes, 'utf-8'))
        self.assertEqual(loaded['title'], 'my title')
=======
    def test_dumping_with_custom_delimiters(self):
        "dump with custom delimiters"
        post = frontmatter.load('tests/hello-world.markdown')
        dump = frontmatter.dumps(post,
                                 start_delimiter='+++',
                                 end_delimiter='+++')
        self.assertTrue('+++' in dump)

    def test_toml(self):
        "load toml frontmatter"
        if toml is None:
            return
        post = frontmatter.load('tests/hello-toml.markdown')
        metadata = {'author': 'bob', 'something': 'else', 'test': 'tester'}
        for k, v in metadata.items():
            self.assertEqual(post[k], v)

    def test_json(self):
        "load raw JSON frontmatter"
        post = frontmatter.load('tests/hello-json.markdown')
        metadata = {'author': 'bob', 'something': 'else', 'test': 'tester'}
        for k, v in metadata.items():
            self.assertEqual(post[k], v)

    def test_custom_handler(self):
        "allow caller to specify a custom delimiter/handler"

        # not including this in the regular test directory
        # because it would/should be invalid per the defaults
        custom = """...
dummy frontmatter
...
dummy content"""

        # and a custom handler that really doesn't do anything
        class DummyHandler(object):
            def load(self, fm):
                return {'value': fm}

            def split(self, text):
                return "dummy frontmatter", "dummy content"

        # but we tell frontmatter that it is the appropriate handler
        # for the '...' delimiter
        post = frontmatter.loads(custom, add_handlers={'...': DummyHandler()})

        self.assertEqual(post['value'], 'dummy frontmatter')
>>>>>>> f819dc58


if __name__ == "__main__":
    doctest.testfile('README.md')
    unittest.main()<|MERGE_RESOLUTION|>--- conflicted
+++ resolved
@@ -104,13 +104,12 @@
             self.assertEqual(dump, data)
             self.assertTrue(yaml in dump)
 
-<<<<<<< HEAD
     def test_with_crlf_string(self):
         import codecs
         markdown_bytes = b'---\r\ntitle: "my title"\r\ncontent_type: "post"\r\npublished: no\r\n---\r\n\r\nwrite your content in markdown here'
         loaded = frontmatter.loads(codecs.decode(markdown_bytes, 'utf-8'))
         self.assertEqual(loaded['title'], 'my title')
-=======
+
     def test_dumping_with_custom_delimiters(self):
         "dump with custom delimiters"
         post = frontmatter.load('tests/hello-world.markdown')
@@ -155,10 +154,10 @@
 
         # but we tell frontmatter that it is the appropriate handler
         # for the '...' delimiter
-        post = frontmatter.loads(custom, add_handlers={'...': DummyHandler()})
+        frontmatter.handlers['...'] = DummyHandler()
+        post = frontmatter.loads(custom)
 
         self.assertEqual(post['value'], 'dummy frontmatter')
->>>>>>> f819dc58
 
 
 if __name__ == "__main__":
